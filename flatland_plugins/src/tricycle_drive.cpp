/*
 *  ______                   __  __              __
 * /\  _  \           __    /\ \/\ \            /\ \__
 * \ \ \L\ \  __  __ /\_\   \_\ \ \ \____    ___\ \ ,_\   ____
 *  \ \  __ \/\ \/\ \\/\ \  /'_` \ \ '__`\  / __`\ \ \/  /',__\
 *   \ \ \/\ \ \ \_/ |\ \ \/\ \L\ \ \ \L\ \/\ \L\ \ \ \_/\__, `\
 *    \ \_\ \_\ \___/  \ \_\ \___,_\ \_,__/\ \____/\ \__\/\____/
 *     \/_/\/_/\/__/    \/_/\/__,_ /\/___/  \/___/  \/__/\/___/
 * @copyright Copyright 2017 Avidbots Corp.
 * @name	tricycle_drive.cpp
 * @brief   tricycle plugin
 * @author  Mike Brousseau, Chunshang Li
 *
 * Software License Agreement (BSD License)
 *
 *  Copyright (c) 2017, Avidbots Corp.
 *  All rights reserved.
 *
 *  Redistribution and use in source and binary forms, with or without
 *  modification, are permitted provided that the following conditions
 *  are met:
 *
 *   * Redistributions of source code must retain the above copyright
 *     notice, this list of conditions and the following disclaimer.
 *   * Redistributions in binary form must reproduce the above
 *      copyright notice, this list of conditions and the following
 *     disclaimer in the documentation and/or other materials provided
 *     with the distribution.
 *   * Neither the name of the Avidbots Corp. nor the names of its
 *     contributors may be used to endorse or promote products derived
 *     from this software without specific prior written permission.
 *
 *  THIS SOFTWARE IS PROVIDED BY THE COPYRIGHT HOLDERS AND CONTRIBUTORS
 *  "AS IS" AND ANY EXPRESS OR IMPLIED WARRANTIES, INCLUDING, BUT NOT
 *  LIMITED TO, THE IMPLIED WARRANTIES OF MERCHANTABILITY AND FITNESS
 *  FOR A PARTICULAR PURPOSE ARE DISCLAIMED. IN NO EVENT SHALL THE
 *  COPYRIGHT OWNER OR CONTRIBUTORS BE LIABLE FOR ANY DIRECT, INDIRECT,
 *  INCIDENTAL, SPECIAL, EXEMPLARY, OR CONSEQUENTIAL DAMAGES (INCLUDING,
 *  BUT NOT LIMITED TO, PROCUREMENT OF SUBSTITUTE GOODS OR SERVICES;
 *  LOSS OF USE, DATA, OR PROFITS; OR BUSINESS INTERRUPTION) HOWEVER
 *  CAUSED AND ON ANY THEORY OF LIABILITY, WHETHER IN CONTRACT, STRICT
 *  LIABILITY, OR TORT (INCLUDING NEGLIGENCE OR OTHERWISE) ARISING IN
 *  ANY WAY OUT OF THE USE OF THIS SOFTWARE, EVEN IF ADVISED OF THE
 *  POSSIBILITY OF SUCH DAMAGE.
 */

#include <Box2D/Box2D.h>
#include <flatland_plugins/tricycle_drive.h>
#include <flatland_server/debug_visualization.h>
#include <flatland_server/model_plugin.h>
#include <flatland_server/yaml_reader.h>
#include <pluginlib/class_list_macros.hpp>
#include <rclcpp/rclcpp.hpp>
#include <tf2/LinearMath/Quaternion.h>
#include <tf2/convert.h>
#include <tf2_geometry_msgs/tf2_geometry_msgs.h>
#include <memory>

namespace flatland_plugins {

void TricycleDrive::OnInitialize(const YAML::Node& config) {
  YamlReader r(node_, config);

  // load all the parameters
  string body_name = r.Get<string>("body");
  string front_wj_name = r.Get<string>("front_wheel_joint");
  string rear_left_wj_name = r.Get<string>("rear_left_wheel_joint");
  string rear_right_wj_name = r.Get<string>("rear_right_wheel_joint");
  string odom_frame_id = r.Get<string>("odom_frame_id", "odom");

  string twist_topic = r.Get<string>("twist_sub", "cmd_vel");
  string odom_topic = r.Get<string>("odom_pub", "odometry/filtered");
  string ground_truth_topic =
      r.Get<string>("ground_truth_pub", "odometry/ground_truth");

  // noise are in the form of linear x, linear y, angular variances
  vector<double> odom_twist_noise =
      r.GetList<double>("odom_twist_noise", {0, 0, 0}, 3, 3);
  vector<double> odom_pose_noise =
      r.GetList<double>("odom_pose_noise", {0, 0, 0}, 3, 3);

  double pub_rate =
      r.Get<double>("pub_rate", numeric_limits<double>::infinity());
  update_timer_.SetRate(pub_rate);

  // by default the covariance diagonal is the variance of actual noise
  // generated, non-diagonal elements are zero assuming the noises are
  // independent, we also don't care about linear z, angular x, and angular y
  array<double, 36> odom_pose_covar_default = {0};
  odom_pose_covar_default[0] = odom_pose_noise[0];
  odom_pose_covar_default[7] = odom_pose_noise[1];
  odom_pose_covar_default[35] = odom_pose_noise[2];

  array<double, 36> odom_twist_covar_default = {0};
  odom_twist_covar_default[0] = odom_twist_noise[0];
  odom_twist_covar_default[7] = odom_twist_noise[1];
  odom_twist_covar_default[35] = odom_twist_noise[2];

  auto odom_twist_covar =
      r.GetArray<double, 36>("odom_twist_covariance", odom_twist_covar_default);
  auto odom_pose_covar =
      r.GetArray<double, 36>("odom_pose_covariance", odom_pose_covar_default);

  // Default max_steer_angle=0, max_angular_velocity=0, and
  // max_steer_acceleration=0 mean "unbounded"
  max_steer_angle_ = r.Get<double>("max_steer_angle", 0.0);
  max_steer_velocity_ = r.Get<double>("max_angular_velocity", 0.0);
  max_steer_acceleration_ = r.Get<double>("max_steer_acceleration", 0.0);
  delta_command_ = 0.0;
  delta_ = 0.0;
  d_delta_ = 0.0;

  r.EnsureAccessedAllKeys();

  // Get the bodies and joints from names, throw if not found
  body_ = GetModel()->GetBody(body_name);
  if (body_ == nullptr) {
    throw YAMLException("Body with name " + Q(body_name) + " does not exist");
  }

  front_wj_ = GetModel()->GetJoint(front_wj_name);
  if (front_wj_ == nullptr) {
    throw YAMLException("Joint with name " + Q(front_wj_name) +
                        " does not exist");
  }

  rear_left_wj_ = GetModel()->GetJoint(rear_left_wj_name);
  if (rear_left_wj_ == nullptr) {
    throw YAMLException("Joint with name " + Q(rear_left_wj_name) +
                        " does not exist");
  }

  rear_right_wj_ = GetModel()->GetJoint(rear_right_wj_name);
  if (rear_right_wj_ == nullptr) {
    throw YAMLException("Joint with name " + Q(rear_right_wj_name) +
                        " does not exist");
  }

  // validate the that joints fits the assumption of the robot model and
  // calculate rear wheel separation and wheel base
  ComputeJoints();

  // publish and subscribe to topics
  using std::placeholders::_1;
  twist_sub_ = node_->create_subscription<geometry_msgs::msg::Twist>(
    twist_topic, 1, std::bind(&TricycleDrive::TwistCallback, this, _1));
  odom_pub_ = node_->create_publisher<nav_msgs::msg::Odometry>(odom_topic, 1);
  ground_truth_pub_ = node_->create_publisher<nav_msgs::msg::Odometry>(ground_truth_topic, 1);

  // init the values for the messages
  ground_truth_msg_.header.frame_id = odom_frame_id;
  ground_truth_msg_.child_frame_id =
      GetModel()->NameSpaceTF(body_->name_);

  ground_truth_msg_.twist.covariance.fill(0);
  ground_truth_msg_.pose.covariance.fill(0);
  odom_msg_ = ground_truth_msg_;

  // copy from array to boost array
  for (unsigned int i = 0; i < 36; i++) {
    odom_msg_.twist.covariance[i] = odom_twist_covar[i];
    odom_msg_.pose.covariance[i] = odom_pose_covar[i];
  }

  // init the random number generators
  random_device rd;
  rng_ = default_random_engine(rd());
  for (unsigned int i = 0; i < 3; i++) {
    // variance is standard deviation squared
    noise_gen_[i] = normal_distribution<double>(0.0, sqrt(odom_pose_noise[i]));
  }

  for (unsigned int i = 0; i < 3; i++) {
    noise_gen_[i + 3] =
        normal_distribution<double>(0.0, sqrt(odom_twist_noise[i]));
  }

  RCLCPP_DEBUG(rclcpp::get_logger("TricycleDrive"),
      "Initialized with params body(%p %s) front_wj(%p %s) "
      "rear_left_wj(%p %s) rear_right_wj(%p %s) "
      "odom_frame_id(%s) twist_sub(%s) odom_pub(%s) "
      "ground_truth_pub(%s) odom_pose_noise({%f,%f,%f}) "
      "odom_twist_noise({%f,%f,%f}) pub_rate(%f)\n",
      body_, body_->GetName().c_str(), front_wj_, front_wj_->GetName().c_str(),
      rear_left_wj_, rear_left_wj_->GetName().c_str(), rear_right_wj_,
      rear_right_wj_->GetName().c_str(), odom_frame_id.c_str(),
      twist_topic.c_str(), odom_topic.c_str(), ground_truth_topic.c_str(),
      odom_pose_noise[0], odom_pose_noise[1], odom_pose_noise[2],
      odom_twist_noise[0], odom_twist_noise[1], odom_twist_noise[2], pub_rate);
}

void TricycleDrive::ComputeJoints() {
  auto get_anchor = [&](Joint* joint, bool* is_inverted = nullptr) {

    b2Vec2 wheel_anchor;  ///< wheel anchor point, must be (0,0)
    b2Vec2 body_anchor;   ///< body anchor point
    bool inv = false;

    // ensure one of the body is the main body for the odometry
    if (joint->physics_joint_->GetBodyA()->GetUserData() == body_) {
      wheel_anchor = joint->physics_joint_->GetAnchorB();
      body_anchor = joint->physics_joint_->GetAnchorA();
    } else if (joint->physics_joint_->GetBodyB()->GetUserData() == body_) {
      wheel_anchor = joint->physics_joint_->GetAnchorA();
      body_anchor = joint->physics_joint_->GetAnchorB();
      inv = true;
    } else {
      throw YAMLException("Joint " + Q(joint->GetName()) +
                          " does not anchor on body " + Q(body_->GetName()));
    }

    // convert anchor is global coordinates to local body coordinates
    wheel_anchor = body_->physics_body_->GetLocalPoint(wheel_anchor);
    body_anchor = body_->physics_body_->GetLocalPoint(body_anchor);

    // ensure the joint is anchored at (0,0) of the wheel_body
    if (std::fabs(wheel_anchor.x) > 1e-5 || std::fabs(wheel_anchor.y) > 1e-5) {
      throw YAMLException("Joint " + Q(joint->GetName()) +
                          " must be anchored at (0, 0) on the wheel");
    }

    if (is_inverted) {
      *is_inverted = inv;
    }

    return body_anchor;
  };

  // joints must be of expected type
  if (front_wj_->physics_joint_->GetType() != e_revoluteJoint) {
    throw YAMLException("Front wheel joint must be a revolute joint");
  }

  if (rear_left_wj_->physics_joint_->GetType() != e_weldJoint) {
    throw YAMLException("Rear left wheel joint must be a weld joint");
  }

  if (rear_right_wj_->physics_joint_->GetType() != e_weldJoint) {
    throw YAMLException("Rear right wheel joint must be a weld joint");
  }

  // enable limits for the front joint
  b2RevoluteJoint* j =
      dynamic_cast<b2RevoluteJoint*>(front_wj_->physics_joint_);
  j->EnableLimit(true);

  // positive joint angle goes counter clockwise from the perspective of BodyA,
  // if body_ is not BodyA, we need flip the steering angle for visualization
  b2Vec2 front_anchor = get_anchor(front_wj_, &invert_steering_angle_);
  b2Vec2 rear_left_anchor = get_anchor(rear_left_wj_);
  b2Vec2 rear_right_anchor = get_anchor(rear_right_wj_);

  // the front wheel must be at (0,0) of the body
  if (std::fabs(front_anchor.x) > 1e-5 || std::fabs(front_anchor.y) > 1e-5) {
    throw YAMLException(
        "Front wheel joint must have its body anchored at (0, 0)");
  }

  // calculate the wheelbase and axeltrack. We also need to verify that
  // the rear_center is at the perpendicular intersection between the rear axel
  // and the front wheel anchor
  rear_center_ = 0.5 * (rear_left_anchor + rear_right_anchor);

  // find the perpendicular intersection between line segment given by (x1, y1)
  // and (x2, y2) and a point (x3, y3).
  double x1 = rear_left_anchor.x, y1 = rear_left_anchor.y,
         x2 = rear_right_anchor.x, y2 = rear_right_anchor.y,
         x3 = front_anchor.x, y3 = front_anchor.y;

  double k = ((y2 - y1) * (x3 - x1) - (x2 - x1) * (y3 - y1)) /
             ((y2 - y1) * (y2 - y1) + (x2 - x1) * (x2 - x1));
  double x4 = x3 - k * (y2 - y1);
  double y4 = y3 + k * (x2 - x1);

  // check (x4, y4) equals to rear_center_
  if (std::fabs(x4 - rear_center_.x) > 1e-5 || std::fabs(y4 - rear_center_.y) > 1e-5) {
    throw YAMLException(
        "The mid point between the rear wheel anchors on the body must equal "
        "the perpendicular intersection between the rear axel (line segment "
        "between rear anchors) and the front wheel anchor");
  }

  // track is the separation between the rear two wheels, which is simply the
  // distance between the rear two wheels
  axel_track_ = sqrt((x1 - x2) * (x1 - x2) + (y1 - y2) * (y1 - y2));

  // wheel base is the perpendicular distance between the rear axel and the
  // front wheel
  wheelbase_ = sqrt((x4 - x3) * (x4 - x3) + (y4 - y3) * (y4 - y3));
}

void TricycleDrive::BeforePhysicsStep(const Timekeeper& timekeeper) {
  bool publish = update_timer_.CheckUpdate(timekeeper);

  b2Body* b2body = body_->physics_body_;

  b2Vec2 position = b2body->GetPosition();
  float angle = b2body->GetAngle();

  if (publish) {
    // 1. get the state of the body and publish the data,
    //    before the tricycle physics get updated
    b2Vec2 linear_vel_local =
        b2body->GetLinearVelocityFromLocalPoint(b2Vec2(0, 0));
    float angular_vel = b2body->GetAngularVelocity();

    ground_truth_msg_.header.stamp = timekeeper.GetSimTime();
    ground_truth_msg_.pose.pose.position.x = position.x;
    ground_truth_msg_.pose.pose.position.y = position.y;
    ground_truth_msg_.pose.pose.position.z = 0;
    tf2::Quaternion q;
    q.setRPY(0, 0, angle);
    ground_truth_msg_.pose.pose.orientation= tf2::toMsg(q);
    ground_truth_msg_.twist.twist.linear.x = linear_vel_local.x;
    ground_truth_msg_.twist.twist.linear.y = linear_vel_local.y;
    ground_truth_msg_.twist.twist.linear.z = 0;
    ground_truth_msg_.twist.twist.angular.x = 0;
    ground_truth_msg_.twist.twist.angular.y = 0;
    ground_truth_msg_.twist.twist.angular.z = angular_vel;

    // add the noise to odom messages
    odom_msg_.header.stamp = timekeeper.GetSimTime();
    odom_msg_.pose.pose = ground_truth_msg_.pose.pose;
    odom_msg_.twist.twist = ground_truth_msg_.twist.twist;
    odom_msg_.pose.pose.position.x += noise_gen_[0](rng_);
    odom_msg_.pose.pose.position.y += noise_gen_[1](rng_);
    q.setRPY(0, 0, angle + noise_gen_[2](rng_));
    odom_msg_.pose.pose.orientation= tf2::toMsg(q);
    odom_msg_.twist.twist.linear.x += noise_gen_[3](rng_);
    odom_msg_.twist.twist.linear.y += noise_gen_[4](rng_);
    odom_msg_.twist.twist.angular.z += noise_gen_[5](rng_);

    ground_truth_pub_->publish(ground_truth_msg_);
    odom_pub_->publish(odom_msg_);
  }

  // 2. Update the tricycle physics based on the twist command
  //    This is a highly simplified kinematic approximation of the response
  //    of the steering and drive mechanisms.

  // Equations of motion for steering (kinematics only)
  // Let δ (delta)  = measured steering angle
  //     δ_c        = commanded steering angle
  // Then the kinematic discrete-time equations are (1st-order approximation):
  //   (1)  δ[t+1] = δ[t] + dδ[t+1] * dt          new steering angle
  //   (2)  dδ[t+1] = dδ[t] + d2δ[t+1] * dt       new steering velocity
  //   (3)  d2δ[t+1] = (dδ_c[t+1] - dδ[t]) / dt   new steering acceleration
  //   (4)  dδ_c[t+1] = (δ_c[t+1] - δ[t]) / dt    new steering velocity command
  //          when it requires > 1 dt to reach δ[t+1]
  //        0.0
  //          otherwise
  // subject to:
  //   |δ[t]| <= max_steer_angle_
  //   |dδ[t]| <= max_steer_velocity_
  //   |d2δ[t]| <= max_steer_acceleration_

  // twist message contains the speed and angle of the front wheel
<<<<<<< HEAD
  double v_f = twist_msg_->linear.x;            // velocity at front wheel
  target_wheel_angle_ = twist_msg_->angular.z;  // front wheel steering angle
  double theta = angle;                        // angle of the robot

  if (max_angular_velocity_ == 0.0) {  // Infinite angular velocity
    theta_f_ = target_wheel_angle_;
  } else {  // If angular velocity is bounded, bound it
    double max_angle_step = max_angular_velocity_ * timekeeper.GetStepSize();

    if (target_wheel_angle_ > theta_f_) {
      theta_f_ +=
          std::min<double>(max_angle_step, target_wheel_angle_ - theta_f_);
    } else {
      theta_f_ -=
          std::min<double>(max_angle_step, theta_f_ - target_wheel_angle_);
    }
=======
  double v_f = twist_msg_.linear.x;       // target velocity at front wheel
  delta_command_ = twist_msg_.angular.z;  // target steering angle
  double theta = angle;                   // angle of robot in map frame
  double dt = timekeeper.GetStepSize();

  // In the simulation, the equations of motion have to be computed backwards
  // (4) Update the new commanded steering velocity
  //     Note: Set target steer velocity = 0 rad/s to avoid overshooting, when
  //           it is possible to reach the commanded steering angle in 1 step
  double d_delta_command = 0.0;
  double delta_max_one_step = d_delta_ * d_delta_ / 2 / max_steer_acceleration_;
  if (max_steer_acceleration_ == 0.0) {
    delta_max_one_step = fabs(delta_command_ - delta_);
  }
  if (fabs(delta_command_ - delta_) >= delta_max_one_step) {
    d_delta_command = (delta_command_ - delta_) / dt;
  }
  if (max_steer_velocity_ != 0.0) {
    // Saturating the command also saturates the steering velocity
    d_delta_command =
        Saturate(d_delta_command, -max_steer_velocity_, max_steer_velocity_);
  }

  // (3) Update the new steering acceleration
  double d2_delta = (d_delta_command - d_delta_) / dt;
  if (max_steer_acceleration_ != 0.0) {
    d2_delta =
        Saturate(d2_delta, -max_steer_acceleration_, max_steer_acceleration_);
>>>>>>> 5d44c4cc
  }

  // (2) Update the new steering velocity
  d_delta_ += d2_delta * dt;

  // (1) Update the new steering angle
  delta_ += d_delta_ * dt;
  if (max_steer_angle_ != 0.0) {
    delta_ = Saturate(delta_, -max_steer_angle_, max_steer_angle_);
  }

  ROS_DEBUG_THROTTLE(0.5,
                     "Using new tricycle steering, d2_delta = %.4f, "
                     "d_delta = %.4f, twist.x = %.4f, twist.delta = %.4f",
                     d2_delta, d_delta_, twist_msg_.linear.x,
                     twist_msg_.angular.z);

  // change angle of the front wheel for visualization

  b2RevoluteJoint* j =
      dynamic_cast<b2RevoluteJoint*>(front_wj_->physics_joint_);
  j->EnableLimit(true);
  if (invert_steering_angle_) {
    j->SetLimits(-delta_, -delta_);
  } else {
    j->SetLimits(delta_, delta_);
  }

  // calculate the desired velocity using the bicycle model in the world frame
  // looking at the rear center, formulas obtained from avidbots robot systems
  // confluence page
  double v_x = v_f * cos(delta_) * cos(theta);  // x velocity in world
  double v_y = v_f * cos(delta_) * sin(theta);  // y velocity in world
  double w = v_f * sin(delta_) / wheelbase_;    // angular velocity

  // Now we would like the rear center to move at v_x, v_y, and w, since Box2D
  // applies velocities at center of mass, we must use rigid body kinematics
  // to transform the velocities
  b2Vec2 linear_vel(v_x, v_y);

  // V_cm = V_rc + W x r_cm/rc
  // velocity at center of mass equals to the velocity at the rear center plus,
  // angular velocity cross product the displacement from the rear center to the
  // center of mass

  // r is the vector from rear center to CM in world frame
  b2Vec2 r = b2body->GetWorldCenter() - b2body->GetWorldPoint(rear_center_);
  b2Vec2 linear_vel_cm = linear_vel + w * b2Vec2(-r.y, r.x);

  b2body->SetLinearVelocity(linear_vel_cm);

  // angular velocity is the same at any point in body
  b2body->SetAngularVelocity(w);
}

void TricycleDrive::TwistCallback(const geometry_msgs::msg::Twist::SharedPtr msg) {
  twist_msg_ = msg;
}

double TricycleDrive::Saturate(double in, double lower, double upper) {
  if (lower > upper) {
    return in;
  }
  double out = in;
  out = std::max(out, lower);
  out = std::min(out, upper);
  return out;
}
}

PLUGINLIB_EXPORT_CLASS(flatland_plugins::TricycleDrive,
                       flatland_server::ModelPlugin)<|MERGE_RESOLUTION|>--- conflicted
+++ resolved
@@ -355,26 +355,8 @@
   //   |d2δ[t]| <= max_steer_acceleration_
 
   // twist message contains the speed and angle of the front wheel
-<<<<<<< HEAD
-  double v_f = twist_msg_->linear.x;            // velocity at front wheel
-  target_wheel_angle_ = twist_msg_->angular.z;  // front wheel steering angle
-  double theta = angle;                        // angle of the robot
-
-  if (max_angular_velocity_ == 0.0) {  // Infinite angular velocity
-    theta_f_ = target_wheel_angle_;
-  } else {  // If angular velocity is bounded, bound it
-    double max_angle_step = max_angular_velocity_ * timekeeper.GetStepSize();
-
-    if (target_wheel_angle_ > theta_f_) {
-      theta_f_ +=
-          std::min<double>(max_angle_step, target_wheel_angle_ - theta_f_);
-    } else {
-      theta_f_ -=
-          std::min<double>(max_angle_step, theta_f_ - target_wheel_angle_);
-    }
-=======
-  double v_f = twist_msg_.linear.x;       // target velocity at front wheel
-  delta_command_ = twist_msg_.angular.z;  // target steering angle
+  double v_f = twist_msg_->linear.x;       // target velocity at front wheel
+  delta_command_ = twist_msg_->angular.z;  // target steering angle
   double theta = angle;                   // angle of robot in map frame
   double dt = timekeeper.GetStepSize();
 
@@ -401,7 +383,6 @@
   if (max_steer_acceleration_ != 0.0) {
     d2_delta =
         Saturate(d2_delta, -max_steer_acceleration_, max_steer_acceleration_);
->>>>>>> 5d44c4cc
   }
 
   // (2) Update the new steering velocity
@@ -413,11 +394,12 @@
     delta_ = Saturate(delta_, -max_steer_angle_, max_steer_angle_);
   }
 
-  ROS_DEBUG_THROTTLE(0.5,
+  rclcpp::Clock steady_clock = rclcpp::Clock(RCL_STEADY_TIME);
+  RCLCPP_DEBUG_THROTTLE(rclcpp::get_logger("TricycleDrive"), steady_clock, 500, 
                      "Using new tricycle steering, d2_delta = %.4f, "
                      "d_delta = %.4f, twist.x = %.4f, twist.delta = %.4f",
-                     d2_delta, d_delta_, twist_msg_.linear.x,
-                     twist_msg_.angular.z);
+                     d2_delta, d_delta_, twist_msg_->linear.x,
+                     twist_msg_->angular.z);
 
   // change angle of the front wheel for visualization
 
