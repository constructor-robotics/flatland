/*
 *  ______                   __  __              __
 * /\  _  \           __    /\ \/\ \            /\ \__
 * \ \ \L\ \  __  __ /\_\   \_\ \ \ \____    ___\ \ ,_\   ____
 *  \ \  __ \/\ \/\ \\/\ \  /'_` \ \ '__`\  / __`\ \ \/  /',__\
 *   \ \ \/\ \ \ \_/ |\ \ \/\ \L\ \ \ \L\ \/\ \L\ \ \ \_/\__, `\
 *    \ \_\ \_\ \___/  \ \_\ \___,_\ \_,__/\ \____/\ \__\/\____/
 *     \/_/\/_/\/__/    \/_/\/__,_ /\/___/  \/___/  \/__/\/___/
 * @copyright Copyright 2017 Avidbots Corp.
 * @name	DiffDrive.cpp
 * @brief   DiffDrive plugin
 * @author  Mike Brousseau
 *
 * Software License Agreement (BSD License)
 *
 *  Copyright (c) 2017, Avidbots Corp.
 *  All rights reserved.
 *
 *  Redistribution and use in source and binary forms, with or without
 *  modification, are permitted provided that the following conditions
 *  are met:
 *
 *   * Redistributions of source code must retain the above copyright
 *     notice, this list of conditions and the following disclaimer.
 *   * Redistributions in binary form must reproduce the above
 *      copyright notice, this list of conditions and the following
 *     disclaimer in the documentation and/or other materials provided
 *     with the distribution.
 *   * Neither the name of the Avidbots Corp. nor the names of its
 *     contributors may be used to endorse or promote products derived
 *     from this software without specific prior written permission.
 *
 *  THIS SOFTWARE IS PROVIDED BY THE COPYRIGHT HOLDERS AND CONTRIBUTORS
 *  "AS IS" AND ANY EXPRESS OR IMPLIED WARRANTIES, INCLUDING, BUT NOT
 *  LIMITED TO, THE IMPLIED WARRANTIES OF MERCHANTABILITY AND FITNESS
 *  FOR A PARTICULAR PURPOSE ARE DISCLAIMED. IN NO EVENT SHALL THE
 *  COPYRIGHT OWNER OR CONTRIBUTORS BE LIABLE FOR ANY DIRECT, INDIRECT,
 *  INCIDENTAL, SPECIAL, EXEMPLARY, OR CONSEQUENTIAL DAMAGES (INCLUDING,
 *  BUT NOT LIMITED TO, PROCUREMENT OF SUBSTITUTE GOODS OR SERVICES;
 *  LOSS OF USE, DATA, OR PROFITS; OR BUSINESS INTERRUPTION) HOWEVER
 *  CAUSED AND ON ANY THEORY OF LIABILITY, WHETHER IN CONTRACT, STRICT
 *  LIABILITY, OR TORT (INCLUDING NEGLIGENCE OR OTHERWISE) ARISING IN
 *  ANY WAY OUT OF THE USE OF THIS SOFTWARE, EVEN IF ADVISED OF THE
 *  POSSIBILITY OF SUCH DAMAGE.
 */

#include <Box2D/Box2D.h>
#include <flatland_plugins/diff_drive.h>
#include <flatland_server/debug_visualization.h>
#include <flatland_server/model_plugin.h>
#include <geometry_msgs/TransformStamped.h>
#include <geometry_msgs/TwistWithCovarianceStamped.h>
#include <pluginlib/class_list_macros.h>
#include <ros/ros.h>
#include <tf/tf.h>

namespace flatland_plugins {

void DiffDrive::TwistCallback(const geometry_msgs::Twist& msg) {
  twist_msg_ = msg;
}

void DiffDrive::OnInitialize(const YAML::Node& config) {
  YamlReader reader(config);
  enable_odom_pub_ = reader.Get<bool>("enable_odom_pub", true);
  enable_odom_tf_pub_ = reader.Get<bool>("enable_odom_tf_pub", true);
  enable_twist_pub_ = reader.Get<bool>("enable_twist_pub", true);
  broadcast_tf_ = reader.Get<bool>("broadcast_tf", true);
  twist_in_local_frame_ = reader.Get<bool>("twist_in_local_frame", true);

  std::string body_name = reader.Get<std::string>("body");
  std::string odom_frame_id = reader.Get<std::string>("odom_frame_id", "odom");
  std::string ground_truth_frame_id =
      reader.Get<std::string>("ground_truth_frame_id", "map");

  std::string twist_topic = reader.Get<std::string>("twist_sub", "cmd_vel");
  std::string odom_topic =
      reader.Get<std::string>("odom_pub", "odometry/filtered");
  std::string ground_truth_topic =
      reader.Get<std::string>("ground_truth_pub", "odometry/ground_truth");
  std::string twist_pub_topic = reader.Get<std::string>("twist_pub", "twist");

  // noise are in the form of linear x, linear y, angular variances
  std::vector<double> odom_twist_noise =
      reader.GetList<double>("odom_twist_noise", {0, 0, 0}, 3, 3);
  std::vector<double> odom_pose_noise =
      reader.GetList<double>("odom_pose_noise", {0, 0, 0}, 3, 3);

  double pub_rate =
      reader.Get<double>("pub_rate", std::numeric_limits<double>::infinity());
  update_timer_.SetRate(pub_rate);

  // Angular dynamics constraints
  angular_dynamics_.Configure(reader.SubnodeOpt("angular_dynamics", YamlReader::MAP).Node());

  // Linear dynamics constraints
  linear_dynamics_.Configure(reader.SubnodeOpt("linear_dynamics", YamlReader::MAP).Node());

  // by default the covariance diagonal is the variance of actual noise
  // generated, non-diagonal elements are zero assuming the noises are
  // independent, we also don't care about linear z, angular x, and angular y
  std::array<double, 36> odom_pose_covar_default = {0};
  odom_pose_covar_default[0] = odom_pose_noise[0];
  odom_pose_covar_default[7] = odom_pose_noise[1];
  odom_pose_covar_default[35] = odom_pose_noise[2];

  std::array<double, 36> odom_twist_covar_default = {0};
  odom_twist_covar_default[0] = odom_twist_noise[0];
  odom_twist_covar_default[7] = odom_twist_noise[1];
  odom_twist_covar_default[35] = odom_twist_noise[2];

  auto odom_twist_covar = reader.GetArray<double, 36>("odom_twist_covariance",
                                                      odom_twist_covar_default);
  auto odom_pose_covar = reader.GetArray<double, 36>("odom_pose_covariance",
                                                     odom_pose_covar_default);

  reader.EnsureAccessedAllKeys();

  body_ = GetModel()->GetBody(body_name);
  if (body_ == nullptr) {
    throw YAMLException("Body with name " + Q(body_name) + " does not exist");
  }

  // publish and subscribe to topics
  twist_sub_ = nh_.subscribe(twist_topic, 1, &DiffDrive::TwistCallback, this);
  if (enable_odom_pub_) {
    odom_pub_ = nh_.advertise<nav_msgs::Odometry>(odom_topic, 1);
    ground_truth_pub_ =
        nh_.advertise<nav_msgs::Odometry>(ground_truth_topic, 1);
  }

  if (enable_twist_pub_) {
    twist_pub_ = nh_.advertise<geometry_msgs::TwistWithCovarianceStamped>(
        twist_pub_topic, 1);
  }

  // init the values for the messages
<<<<<<< HEAD
  ground_truth_msg_.header.frame_id = ground_truth_frame_id;
=======
  ground_truth_msg_.header.frame_id =
      tf::resolve("", GetModel()->NameSpaceTF(odom_frame_id));
>>>>>>> 76013150
  ground_truth_msg_.child_frame_id =
      tf::resolve("", GetModel()->NameSpaceTF(body_->name_));
  ground_truth_msg_.twist.covariance.fill(0);
  ground_truth_msg_.pose.covariance.fill(0);
  // Odometry message initially is similar to ground truth except for the
  // parent frame ID
  odom_msg_ = ground_truth_msg_;
  odom_msg_.header.frame_id = odom_frame_id;

  // copy from std::array to boost array
  for (unsigned int i = 0; i < 36; i++) {
    odom_msg_.twist.covariance[i] = odom_twist_covar[i];
    odom_msg_.pose.covariance[i] = odom_pose_covar[i];
  }

  // init the random number generators
  std::random_device rd;
  rng_ = std::default_random_engine(rd());
  for (unsigned int i = 0; i < 3; i++) {
    // variance is standard deviation squared
    noise_gen_[i] =
        std::normal_distribution<double>(0.0, sqrt(odom_pose_noise[i]));
  }

  for (unsigned int i = 0; i < 3; i++) {
    noise_gen_[i + 3] =
        std::normal_distribution<double>(0.0, sqrt(odom_twist_noise[i]));
  }

  ROS_DEBUG_NAMED("DiffDrive",
                  "Initialized with params body(%p %s) odom_frame_id(%s) "
                  "twist_sub(%s) odom_pub(%s) ground_truth_pub(%s) "
                  "odom_pose_noise({%f,%f,%f}) odom_twist_noise({%f,%f,%f}) "
                  "pub_rate(%f)\n",
                  body_, body_->name_.c_str(), odom_frame_id.c_str(),
                  twist_topic.c_str(), odom_topic.c_str(),
                  ground_truth_topic.c_str(), odom_pose_noise[0],
                  odom_pose_noise[1], odom_pose_noise[2], odom_twist_noise[0],
                  odom_twist_noise[1], odom_twist_noise[2], pub_rate);
}

void DiffDrive::BeforePhysicsStep(const Timekeeper& timekeeper) {
  bool publish = update_timer_.CheckUpdate(timekeeper);

  b2Body* b2body = body_->physics_body_;

  b2Vec2 position = b2body->GetPosition();
  float angle = b2body->GetAngle();

  // Apply dynamics limits
  double dt = timekeeper.GetStepSize();
  linear_velocity_ = linear_dynamics_.Limit(linear_velocity_, twist_msg_.linear.x, dt);
  angular_velocity_ = angular_dynamics_.Limit(angular_velocity_, twist_msg_.angular.z, dt);

  // we apply the twist velocities, this must be done every physics step to make
  // sure Box2D solver applies the correct velocity through out. The velocity
  // given in the twist message should be in the local frame
  b2Vec2 linear_vel_local(linear_velocity_, 0);
  b2Vec2 linear_vel = b2body->GetWorldVector(linear_vel_local);
  float angular_vel = angular_velocity_;  // angular is independent of frames

  // we want the velocity vector in the world frame at the center of mass

  // V_cm = V_o + W x r_cm/o
  // velocity at center of mass equals to the velocity at the body origin plus,
  // angular velocity cross product the displacement from the body origin to the
  // center of mass

  // r is the vector from body origin to the CM in world frame
  b2Vec2 r = b2body->GetWorldCenter() - position;
  b2Vec2 linear_vel_cm = linear_vel + angular_vel * b2Vec2(-r.y, r.x);

  b2body->SetLinearVelocity(linear_vel_cm);
  b2body->SetAngularVelocity(angular_vel);

  // Update odom+ground truth messages if needed

  if (publish) {
    // get the state of the body and publish the data
    b2Vec2 linear_vel_local = b2body->GetLinearVelocityFromLocalPoint(
        b2Vec2(0, 0));  // local velocity is in global frame!
    float angular_vel = b2body->GetAngularVelocity();

    ground_truth_msg_.header.stamp = timekeeper.GetSimTime();
    ground_truth_msg_.pose.pose.position.x = position.x;
    ground_truth_msg_.pose.pose.position.y = position.y;
    ground_truth_msg_.pose.pose.position.z = 0;
    ground_truth_msg_.pose.pose.orientation =
        tf::createQuaternionMsgFromYaw(angle);

    ground_truth_msg_.twist.twist.linear.z = 0;
    ground_truth_msg_.twist.twist.angular.x = 0;
    ground_truth_msg_.twist.twist.angular.y = 0;
    if (twist_in_local_frame_ == true) {
      // change frame of velocity
      ground_truth_msg_.twist.twist.linear.x =
          cos(-angle) * linear_vel_local.x - sin(-angle) * linear_vel_local.y;
      ground_truth_msg_.twist.twist.linear.y =
          sin(-angle) * linear_vel_local.x + cos(-angle) * linear_vel_local.y;
      ground_truth_msg_.twist.twist.angular.z = angular_vel;
    } else {
      ground_truth_msg_.twist.twist.linear.x = linear_vel_local.x;
      ground_truth_msg_.twist.twist.linear.y = linear_vel_local.y;
      ground_truth_msg_.twist.twist.angular.z = angular_vel;
    }

    // add the noise to odom messages
    odom_msg_.header.stamp = timekeeper.GetSimTime();
    odom_msg_.pose.pose = ground_truth_msg_.pose.pose;
    odom_msg_.twist.twist = ground_truth_msg_.twist.twist;
    odom_msg_.pose.pose.position.x += noise_gen_[0](rng_);
    odom_msg_.pose.pose.position.y += noise_gen_[1](rng_);
    odom_msg_.pose.pose.orientation =
        tf::createQuaternionMsgFromYaw(angle + noise_gen_[2](rng_));
    odom_msg_.twist.twist.linear.x += noise_gen_[3](rng_);
    odom_msg_.twist.twist.linear.y += noise_gen_[4](rng_);
    odom_msg_.twist.twist.angular.z += noise_gen_[5](rng_);

    if (enable_odom_pub_) {
      ground_truth_pub_.publish(ground_truth_msg_);
      odom_pub_.publish(odom_msg_);
    }

    if (enable_twist_pub_) {
      // Transform global frame velocity into local frame to simulate encoder
      // readings
<<<<<<< HEAD
      geometry_msgs::TwistStamped twist_pub_msg;
      twist_pub_msg.header.stamp = timekeeper.GetSimTime();
=======
      geometry_msgs::TwistWithCovarianceStamped twist_pub_msg;
      twist_pub_msg.header.stamp = ros::Time::now();
>>>>>>> 76013150
      twist_pub_msg.header.frame_id = odom_msg_.child_frame_id;

      // Forward velocity in twist.linear.x
      twist_pub_msg.twist.twist.linear.x = cos(angle) * linear_vel_local.x +
                                           sin(angle) * linear_vel_local.y +
                                           noise_gen_[3](rng_);

      // Angular velocity in twist.angular.z
      twist_pub_msg.twist.twist.angular.z = angular_vel + noise_gen_[5](rng_);

      twist_pub_msg.twist.covariance = odom_msg_.twist.covariance;

      twist_pub_.publish(twist_pub_msg);
    }

<<<<<<< HEAD
    if (enable_odom_tf_pub_) {
      // publish odom tf
=======
    // publish odom tf
    if (broadcast_tf_) {
>>>>>>> 76013150
      geometry_msgs::TransformStamped odom_tf;
      odom_tf.header = odom_msg_.header;
      odom_tf.child_frame_id = odom_msg_.child_frame_id;
      odom_tf.transform.translation.x = odom_msg_.pose.pose.position.x;
      odom_tf.transform.translation.y = odom_msg_.pose.pose.position.y;
      odom_tf.transform.translation.z = 0;
      odom_tf.transform.rotation = odom_msg_.pose.pose.orientation;
      tf_broadcaster.sendTransform(odom_tf);
    }
  }

}
}

PLUGINLIB_EXPORT_CLASS(flatland_plugins::DiffDrive,
                       flatland_server::ModelPlugin)<|MERGE_RESOLUTION|>--- conflicted
+++ resolved
@@ -65,7 +65,6 @@
   enable_odom_pub_ = reader.Get<bool>("enable_odom_pub", true);
   enable_odom_tf_pub_ = reader.Get<bool>("enable_odom_tf_pub", true);
   enable_twist_pub_ = reader.Get<bool>("enable_twist_pub", true);
-  broadcast_tf_ = reader.Get<bool>("broadcast_tf", true);
   twist_in_local_frame_ = reader.Get<bool>("twist_in_local_frame", true);
 
   std::string body_name = reader.Get<std::string>("body");
@@ -135,12 +134,7 @@
   }
 
   // init the values for the messages
-<<<<<<< HEAD
   ground_truth_msg_.header.frame_id = ground_truth_frame_id;
-=======
-  ground_truth_msg_.header.frame_id =
-      tf::resolve("", GetModel()->NameSpaceTF(odom_frame_id));
->>>>>>> 76013150
   ground_truth_msg_.child_frame_id =
       tf::resolve("", GetModel()->NameSpaceTF(body_->name_));
   ground_truth_msg_.twist.covariance.fill(0);
@@ -220,8 +214,8 @@
 
   if (publish) {
     // get the state of the body and publish the data
-    b2Vec2 linear_vel_local = b2body->GetLinearVelocityFromLocalPoint(
-        b2Vec2(0, 0));  // local velocity is in global frame!
+    b2Vec2 linear_vel_local =
+        b2body->GetLinearVelocityFromLocalPoint(b2Vec2(0, 0));
     float angular_vel = b2body->GetAngularVelocity();
 
     ground_truth_msg_.header.stamp = timekeeper.GetSimTime();
@@ -234,7 +228,7 @@
     ground_truth_msg_.twist.twist.linear.z = 0;
     ground_truth_msg_.twist.twist.angular.x = 0;
     ground_truth_msg_.twist.twist.angular.y = 0;
-    if (twist_in_local_frame_ == true) {
+    if (twist_in_local_frame_) {
       // change frame of velocity
       ground_truth_msg_.twist.twist.linear.x =
           cos(-angle) * linear_vel_local.x - sin(-angle) * linear_vel_local.y;
@@ -267,13 +261,8 @@
     if (enable_twist_pub_) {
       // Transform global frame velocity into local frame to simulate encoder
       // readings
-<<<<<<< HEAD
-      geometry_msgs::TwistStamped twist_pub_msg;
+      geometry_msgs::TwistWithCovarianceStamped twist_pub_msg;
       twist_pub_msg.header.stamp = timekeeper.GetSimTime();
-=======
-      geometry_msgs::TwistWithCovarianceStamped twist_pub_msg;
-      twist_pub_msg.header.stamp = ros::Time::now();
->>>>>>> 76013150
       twist_pub_msg.header.frame_id = odom_msg_.child_frame_id;
 
       // Forward velocity in twist.linear.x
@@ -289,13 +278,8 @@
       twist_pub_.publish(twist_pub_msg);
     }
 
-<<<<<<< HEAD
     if (enable_odom_tf_pub_) {
       // publish odom tf
-=======
-    // publish odom tf
-    if (broadcast_tf_) {
->>>>>>> 76013150
       geometry_msgs::TransformStamped odom_tf;
       odom_tf.header = odom_msg_.header;
       odom_tf.child_frame_id = odom_msg_.child_frame_id;
