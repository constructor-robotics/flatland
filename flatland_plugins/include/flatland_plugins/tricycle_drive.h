--- conflicted
+++ resolved
@@ -127,10 +127,7 @@
   * @brief         callback to apply twist (velocity and omega)
   * @param[in]     timestep how much the physics time will increment
   */
-<<<<<<< HEAD
   void TwistCallback(const geometry_msgs::msg::Twist::SharedPtr msg);
-=======
-  void TwistCallback(const geometry_msgs::Twist& msg);
 
   /**
    * @brief     Saturates the input between the lower and upper limits
@@ -140,7 +137,6 @@
    * @return    input value capped between lower and upper
    */
   double Saturate(double in, double lower, double upper);
->>>>>>> 5d44c4cc
 };
 }
 
