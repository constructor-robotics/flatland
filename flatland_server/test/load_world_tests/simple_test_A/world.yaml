--- conflicted
+++ resolved
@@ -4,13 +4,8 @@
 layers:
   - name: "2d"
     map: "map.yaml"
-<<<<<<< HEAD
-    color: [0, 1, 0, 0]
+    color: [0, 1, 0, 0.675]
   - name: ["3d", "4d", "5d"]
-=======
-    color: [0, 1, 0, 0.675]
-  - name: "3d"
->>>>>>> c8abc41c
     map: "map3d.yaml"
   - name: ["lines"]
     map: "map_lines.yaml"
