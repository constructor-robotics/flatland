--- conflicted
+++ resolved
@@ -80,7 +80,7 @@
 
 void World::Update(double timestep) {
   plugin_manager_.BeforePhysicsStep(timestep);
-  physics_world_->Step(timestep, 10, 10);
+  physics_world_->Step(timestep, 200, 100);
   plugin_manager_.AfterPhysicsStep(timestep);
 }
 
@@ -90,12 +90,6 @@
 
 void World::EndContact(b2Contact *contact) {
   plugin_manager_.EndContact(contact);
-}
-
-void World::Update(double timestep) {
-  plugin_manager_.BeforePhysicsStep(timestep);
-  physics_world_->Step(timestep, 200, 100);
-  plugin_manager_.AfterPhysicsStep(timestep);
 }
 
 World *World::MakeWorld(const std::string &yaml_path) {
@@ -121,10 +115,7 @@
     w->LoadModels(yaml_path);
     w->LoadPlugins();
   } catch (const YAML::Exception &e) {
-<<<<<<< HEAD
-=======
     ROS_FATAL_NAMED("World", "Error loading from YAML");
->>>>>>> 61fb91a4
     delete w;
     throw YAMLException(e);
   } catch (const PluginException &e) {
@@ -226,17 +217,6 @@
   m->TransformAll(pose);
   models_.push_back(m);
 
-<<<<<<< HEAD
-  // load model plugins, it is okay to have no plugins
-  if (m->plugins_node_ && !m->plugins_node_.IsSequence()) {
-    throw YAMLException("Invalid \"plugins\" in " + name +
-                        " model, not a list");
-  } else if (m->plugins_node_) {
-    for (const auto &plugin_node : m->plugins_node_) {
-      plugin_manager_.LoadModelPlugin(m, plugin_node);
-    }
-  }
-=======
   ROS_INFO_NAMED("World", "Model %s loaded", m->name_.c_str());
 }
 
@@ -255,7 +235,6 @@
   }
 
   // TODO (Chunshang): World plugins down the line
->>>>>>> 61fb91a4
 }
 
 void World::DebugVisualize(bool update_layers) {
