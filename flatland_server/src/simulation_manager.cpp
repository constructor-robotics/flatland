--- conflicted
+++ resolved
@@ -63,14 +63,10 @@
     : initial_rate_(initial_rate) {
   ROS_INFO_NAMED("SimMan", "Initializing");
 
-<<<<<<< HEAD
   world_ = World::MakeWorld(world_file);
   ROS_INFO_NAMED("World", "World loaded");
-=======
-  world_ = World::make_world(world_file);
   world_->DebugVisualize();
 
->>>>>>> 693fc978
   // Todo: Initialize SimTime class here once written
 }
 
