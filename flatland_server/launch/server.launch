<launch>

  <!--
  You can override these default values:
    roslaunch flatland_Server server.launch world_path:="/some/world.yaml" initial_rate:="30.0"
  -->
  <arg name="world_path"   default="$(find flatland_server)/test/conestogo_office_test/world.yaml"/>
  <arg name="initial_rate" default="60.0"/>
  <arg name="show_viz" default="true"/>
  <arg name="viz_pub_rate" default="30.0"/>  

  <env name="ROSCONSOLE_FORMAT" value="[${severity} ${time} ${logger}]: ${message}" />

   <param name="use_sim_time" value="true"/>  

  <!-- launch flatland server -->
  <node name="flatland_server" pkg="flatland_server" type="flatland_server" output="screen">  
    <!-- Use the arguments passed into the launchfile for this node -->
    <param name="world_path" value="$(arg world_path)" />
    <param name="initial_rate" value="$(arg initial_rate)" />
    <param name="show_viz" value="$(arg show_viz)" />
    <param name="viz_pub_rate" value="$(arg viz_pub_rate)" />
  </node>

<<<<<<< HEAD
     <node name="flatland_viz" pkg="flatland_viz" type="flatland_viz" required="true"/>   
=======
  <node name="flatland_viz" pkg="flatland_viz" type="flatland_viz" required="true" if="$(arg show_viz)"/>
>>>>>>> 7ac4fc6a

</launch><|MERGE_RESOLUTION|>--- conflicted
+++ resolved
@@ -22,10 +22,6 @@
     <param name="viz_pub_rate" value="$(arg viz_pub_rate)" />
   </node>
 
-<<<<<<< HEAD
-     <node name="flatland_viz" pkg="flatland_viz" type="flatland_viz" required="true"/>   
-=======
   <node name="flatland_viz" pkg="flatland_viz" type="flatland_viz" required="true" if="$(arg show_viz)"/>
->>>>>>> 7ac4fc6a
 
 </launch>